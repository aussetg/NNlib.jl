## Documentation: http://docs.travis-ci.com/user/languages/julia/
language: julia
os:
  - linux
  - osx
julia:
  - 1.0
<<<<<<< HEAD
=======
  - 1.1
  - nightly
matrix:
  allow_failures:
    - julia: nightly
>>>>>>> 6b987ee8
notifications:
  email: false
git:
  depth: 99999999
env:
  # Disable test fuzzing for the moment, as we're a little too slow for Travis
  - NNLIB_TEST_FUZZING=false

# Submit to Codecov
after_success:
   - if [[ $TRAVIS_JULIA_VERSION = 1.1 ]] && [[ $TRAVIS_OS_NAME = linux ]]; then
       julia -e 'using Pkg; Pkg.add("Coverage"); using Coverage; Codecov.submit(process_folder())';
     fi<|MERGE_RESOLUTION|>--- conflicted
+++ resolved
@@ -5,14 +5,11 @@
   - osx
 julia:
   - 1.0
-<<<<<<< HEAD
-=======
   - 1.1
   - nightly
 matrix:
   allow_failures:
     - julia: nightly
->>>>>>> 6b987ee8
 notifications:
   email: false
 git:
