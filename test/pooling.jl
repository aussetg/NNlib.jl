# using NNlib, Test

maxpool_answer_dict = Dict(
    1 => Dict(
        "y"          => [2, 4.],
        "y_nostride" => [2, 3, 4, 5.],
        "y_pad"      => [1, 3, 5.],

        "dx"          => [0, 2, 0, 4, 0.],
        "dx_nostride" => [0, 2, 3, 4, 5.],
        "dx_pad"      => [1, 0, 3, 0, 5.],
    ),
    2 => Dict(
        "y" => [
            7 17.;
            9 19.
        ],
        "y_nostride" => [
            7  12 17;
            8  13 18;
            9  14 19;
            10 15 20.
        ],
        "y_pad" => [
            1  11 16;
            3  13 18;
            5  15 20.
        ],

        "dx" => [
            0 0 0  0;
            0 7 0 17;
            0 0 0  0;
            0 9 0 19;
            0 0 0  0.
        ],
        "dx_nostride" => [
            0  0  0  0;
            0  7 12 17;
            0  8 13 18;
            0  9 14 19;
            0 10 15 20.
        ],
        "dx_pad"      => [
            1 0 11 16;
            0 0  0  0;
            3 0 13 18;
            0 0  0  0;
            5 0 15 20.
        ],
    ),
    3 => Dict(
        "y" => reshape([
            27, 29,
            37, 39.
        ], (2, 2, 1)),
        "y_nostride" => reshape([
            27, 28, 29, 30,
            32, 33, 34, 35,
            37, 38, 39, 40,

            47, 48, 49, 50,
            52, 53, 54, 55,
            57, 58, 59, 60.
        ], (4, 3, 2)),
        "y_pad" => reshape([
             1,  3, 5,
            11, 13, 15,
            16, 18, 20,

            41, 43, 45,
            51, 53, 55,
            56, 58, 60.
        ], (3, 3, 2)),

        "dx" => reshape([
            0, 0, 0, 0, 0,
            0, 0, 0, 0, 0,
            0, 0, 0, 0, 0,
            0, 0, 0, 0, 0,

            0,  0, 0,  0, 0,
            0, 27, 0, 29, 0,
            0,  0, 0,  0, 0,
            0, 37, 0, 39, 0,

            0, 0, 0, 0, 0,
            0, 0, 0, 0, 0,
            0, 0, 0, 0, 0,
            0, 0, 0, 0, 0.
        ], (5, 4, 3)),
        "dx_nostride" => reshape([
            0, 0, 0, 0, 0,
            0, 0, 0, 0, 0,
            0, 0, 0, 0, 0,
            0, 0, 0, 0, 0,

            0,  0,  0,  0,  0,
            0, 27, 28, 29, 30,
            0, 32, 33, 34, 35,
            0, 37, 38, 39, 40,

            0,  0,  0,  0,  0,
            0, 47, 48, 49, 50,
            0, 52, 53, 54, 55,
            0, 57, 58, 59, 60.
        ], (5, 4, 3)),
        "dx_pad" => reshape([
             1, 0,  3, 0,  5,
             0, 0,  0, 0,  0,
            11, 0, 13, 0, 15,
            16, 0, 18, 0, 20,

            0, 0, 0, 0, 0,
            0, 0, 0, 0, 0,
            0, 0, 0, 0, 0,
            0, 0, 0, 0, 0,

            41, 0, 43, 0, 45,
             0, 0,  0, 0,  0,
            51, 0, 53, 0, 55,
            56, 0, 58, 0, 60.
        ], (5, 4, 3)),
    )
)

meanpool_answer_dict = Dict(
    1 => Dict(
        "y"          => [1.5, 3.5],
        "y_nostride" => [1.5, 2.5, 3.5, 4.5],
        "y_pad"      => [0.5, 2.5, 4.5],

        "dx"          => [0.75, 0.75, 1.75, 1.75,  0.0],
        "dx_nostride" => [0.75,  2.0,  3.0,  4.0, 2.25],
        "dx_pad"      => [0.25, 1.25, 1.25, 2.25, 2.25],
    ),
    2 => Dict(
        "y" => [
            4.0 14.0;
            6.0 16.0
        ],
        "y_nostride" => [
            4.0  9.0 14.0
            5.0 10.0 15.0
            6.0 11.0 16.0
            7.0 12.0 17.0
        ],
        "y_pad" => [
            0.25  4.25 4.0
            1.25 10.0  8.75
            2.25 12.0  9.75
        ],

        "dx" => [
            1.0 1.0 3.5 3.5;
            1.0 1.0 3.5 3.5;
            1.5 1.5 4.0 4.0;
            1.5 1.5 4.0 4.0;
            0.0 0.0 0.0 0.0
        ],
        "dx_nostride" => [
            1.0  3.25  5.75 3.5;
            2.25 7.0  12.0  7.25;
            2.75 8.0  13.0  7.75;
            3.25 9.0  14.0  8.25;
            1.75 4.75  7.25 4.25
        ],
        "dx_pad"      => [
            0.0625 1.0625 1.0625 1.0;
            0.3125 2.5    2.5    2.1875;
            0.3125 2.5    2.5    2.1875;
            0.5625 3.0    3.0    2.4375;
            0.5625 3.0    3.0    2.4375
        ],
    ),
    3 => Dict(
        "y" => reshape([
            14.0, 16.0,
            24.0, 26.0
        ], (2, 2, 1)),
        "y_nostride" => reshape([
            14.0, 15.0, 16.0, 17.0,
            19.0, 20.0, 21.0, 22.0,
            24.0, 25.0, 26.0, 27.0,

            34.0, 35.0, 36.0, 37.0,
            39.0, 40.0, 41.0, 42.0,
            44.0, 45.0, 46.0, 47.0
        ], (4, 3, 2)),
        "y_pad" => reshape([
            0.125, 0.625, 1.125,
            2.125, 5.0,   6.0,
            2.0,   4.375, 4.875,

             7.75, 16.25, 17.25,
            19.25, 40.0,  42.0,
            11.5,  23.75, 24.75,
        ], (3, 3, 2)),

        "dx" => reshape([
            1.75, 1.75, 2.0, 2.0, 0.0,
            1.75, 1.75, 2.0, 2.0, 0.0,
            3.0, 3.0, 3.25, 3.25, 0.0,
            3.0, 3.0, 3.25, 3.25, 0.0,

            1.75, 1.75, 2.0, 2.0, 0.0,
            1.75, 1.75, 2.0, 2.0, 0.0,
            3.0, 3.0, 3.25, 3.25, 0.0,
            3.0, 3.0, 3.25, 3.25, 0.0,

            0.0, 0.0, 0.0, 0.0, 0.0,
            0.0, 0.0, 0.0, 0.0, 0.0,
            0.0, 0.0, 0.0, 0.0, 0.0,
            0.0, 0.0, 0.0, 0.0, 0.0,
        ], (5, 4, 3)),
        "dx_nostride" => reshape([
            1.75,   3.625,  3.875,  4.125, 2.125,
            4.125,  8.5,    9.0,    9.5,   4.875,
            5.375, 11.0,   11.5,   12.0,   6.125,
            3.0,    6.125,  6.375,  6.625, 3.375,

             6.0,  12.25, 12.75, 13.25,  6.75,
            13.25, 27.0,  28.0,  29.0,  14.75,
            15.75, 32.0,  33.0,  34.0,  17.25,
             8.5,  17.25, 17.75, 18.25,  9.25,

             4.25,   8.625,  8.875,  9.125,  4.625,
             9.125, 18.5,   19.0,   19.5,    9.875,
            10.375, 21.0,   21.5,   22.0,   11.125,
             5.5,   11.125, 11.375, 11.625,  5.875
        ], (5, 4, 3)),
        "dx_pad" => reshape([
            0.015625, 0.078125, 0.078125, 0.140625, 0.140625,
            0.265625, 0.625,    0.625,    0.75,     0.75,
            0.265625, 0.625,    0.625,    0.75,     0.75,
            0.25,     0.546875, 0.546875, 0.609375, 0.609375,

            0.96875, 2.03125, 2.03125, 2.15625, 2.15625,
            2.40625, 5.0,     5.0,     5.25,    5.25,
            2.40625, 5.0,     5.0,     5.25,    5.25,
            1.4375,  2.96875, 2.96875, 3.09375, 3.09375,

            0.96875, 2.03125, 2.03125, 2.15625, 2.15625,
            2.40625, 5.0,     5.0,     5.25,    5.25,
            2.40625, 5.0,     5.0,     5.25,    5.25,
            1.4375,  2.96875, 2.96875, 3.09375, 3.09375
        ], (5, 4, 3)),
    )
)

for rank in (1, 2, 3)
    @testset "pool$(rank)d" begin
        for (pool, ∇pool, answer_dict) in (
                # Main API name
                (maxpool, ∇maxpool, maxpool_answer_dict),
                (meanpool, ∇meanpool, meanpool_answer_dict),

                # _direct name
                (NNlib.maxpool_direct, NNlib.∇maxpool_direct, maxpool_answer_dict),
                (NNlib.meanpool_direct, NNlib.∇meanpool_direct, meanpool_answer_dict),)

            @testset "$(pool)$(rank)d" begin
                y = answer_dict[rank]["y"]
                y_nostride = answer_dict[rank]["y_nostride"]
                y_pad = answer_dict[rank]["y_pad"]
                dx = answer_dict[rank]["dx"]
                dx_nostride = answer_dict[rank]["dx_nostride"]
                dx_pad = answer_dict[rank]["dx_pad"]

                x = reshape(Float64[1:prod(size(dx));], size(dx)..., 1, 1)

                # A "drop channels and batch dimension" helper
                ddims(x) = dropdims(x, dims=(rank + 1, rank + 2))

                # Let's ensure that a 1x1x1 pooling kernel always just returns `x`
                @test pool(x, PoolDims(x, 1)) == x

                # Test vanilla pooling
                pdims = PoolDims(x, 2)
                y_hat = pool(x, pdims)
                @test ddims(y_hat) == y
                @test ddims(∇pool(y_hat, y_hat, x, pdims)) == dx

                # Strided pooling
                pdims = PoolDims(x, 2; stride=1)
                y_hat = pool(x, pdims)
                @test ddims(y_hat) == y_nostride
                @test ddims(∇pool(y_hat, y_hat, x, pdims)) == dx_nostride

                # Padded pooling
                pdims = PoolDims(x, 2; padding=1)
                y_hat = pool(x, pdims)
                @test ddims(y_hat) == y_pad
                @test ddims(∇pool(y_hat, y_hat, x, pdims)) == dx_pad
            end
        end
    end
end

@testset "Pooling - Check Sizes" begin
    x = rand(10, 10, 3, 10)
    @test size(maxpool(x, (2, 2))) == (5, 5, 3, 10)
    @test size(maxpool(x, (2, 2); pad=(1, 1), stride=(2, 2))) == (6, 6, 3, 10)
    @test size(meanpool(x, (2, 2))) == (5, 5, 3, 10)
    @test size(meanpool(x, (2, 2); pad=(1, 1), stride=(2, 2))) == (6, 6, 3, 10)
end

# Add another test for 2d maxpool that uses an odd-length size:
@testset "Issue #133" begin
    x = reshape([(1.:9.)...], 3, 3, 1, 1)
    pdims = PoolDims(size(x), (2, 2), padding=(1, 1), stride=(2, 2))
    y = maxpool(x, pdims)

    dy = y .* 0 .+ 1
    dx = ∇maxpool(dy, y, x, pdims)
    @test dx[:,:,1,1] == [1.0 0.0 1.0; 0.0 0.0 0.0; 1.0 0.0 1.0]
end

# test "true" strided case, see https://github.com/FluxML/NNlib.jl/issues/205


# obtained with
# using FiniteDifferences
maxpool_answer_nature = Dict(
    "rank1" => Dict(
        # kernel size 2, stride 1, pad 0
        "k2s1p0" => (size = (2,),
            stride = 1,
            pad = 0,

            x = reshape([
                0.0299635,  0.233456,  0.596161,   0.161514,  0.0094027
            ], 5, 1, 1), # width, channel, batch_size

            dx_maxpool = reshape([
                 0.0, 1.0, 2.0, 1.0, 0.0
            ], 5, 1, 1),

            dx_meanpool = reshape([
                 0.5, 1.0, 1.0, 1.0, 0.5
            ], 5, 1, 1),),
        "k2s1p1" => (size = (2,),
            stride = 1,
            pad = 1,

            x = reshape([
                0.0299635,  0.233456,  0.596161,   0.161514,  0.0094027
            ], 5, 1, 1),

            dx_maxpool = reshape([
                 1.0, 1.0, 2.0, 1.0, 1.0
            ], 5, 1, 1),

            dx_meanpool = reshape([
                 1.0, 1.0, 1.0, 1.0, 1.0
            ], 5, 1, 1),),
        "k3s1p1" => (size = (3,),
            stride = 1,
            pad = 1,

            x = reshape([
                0.0299635,  0.233456,  0.596161,   0.161514,  0.0094027
            ], 5, 1, 1),

            dx_maxpool = reshape([
                 0.0, 1.0, 3.0, 1.0, 0.0
            ], 5, 1, 1),

            dx_meanpool = reshape([
                 0.6666666666, 1.0, 1.0, 1.0, 0.6666666666
            ], 5, 1, 1),),
        "k3s2p1" => (size = (3,),
            stride = 2,
            pad = 1,

            x = reshape([
                0.0299635,  0.233456,  0.596161,   0.161514,  0.0094027
            ], 5, 1, 1),

            dx_maxpool = reshape([
                 0.0, 1.0, 1.0, 1.0, 0.0
            ], 5, 1, 1),

            dx_meanpool = reshape([
                 0.333333333,
                 0.666666666,
                 0.333333333,
                 0.666666666,
                 0.333333333,
            ], 5, 1, 1),)
    ),
    "rank2" => Dict(
        # kernel size 2, stride 1, pad 0
        "k2s1p0" => (size = (2, 2),
            stride = 1,
            pad = 0,

            x = reshape([
                0.0299635  0.233456  0.596161   0.161514  0.0094027
                0.389984   0.235158  0.579525   0.301893  0.561358
                0.0830242  0.483759  0.914904   0.253871  0.820061
                0.425287   0.53451   0.0405225  0.729861  0.403925
                0.473724   0.571418  0.558427   0.552183  0.561624
            ], 5, 5, 1, 1),

            dx_maxpool = reshape([
                0.0  0.0  2.0  0.0  0.0
                1.0  0.0  0.0  0.0  1.0
                0.0  1.0  4.0  0.0  2.0
                0.0  1.0  0.0  2.0  0.0
                0.0  2.0  0.0  0.0  0.0
            ], 5, 5, 1, 1),

            dx_meanpool = reshape([
                0.25  0.5  0.5  0.5  0.25
                0.5   1.0  1.0  1.0  0.5
                0.5   1.0  1.0  1.0  0.5
                0.5   1.0  1.0  1.0  0.5
                0.25  0.5  0.5  0.5  0.25
            ], 5, 5, 1, 1)),
        "k2s1p1" => (size = (2, 2),
            stride = 1,
            pad = 1,

            x = reshape([
                0.0299635  0.233456  0.596161   0.161514  0.0094027
                0.389984   0.235158  0.579525   0.301893  0.561358
                0.0830242  0.483759  0.914904   0.253871  0.820061
                0.425287   0.53451   0.0405225  0.729861  0.403925
                0.473724   0.571418  0.558427   0.552183  0.561624
            ], 5, 5, 1, 1),

            dx_maxpool = reshape([
                1.0  1.0  4.0  1.0  1.0
                3.0  0.0  0.0  0.0  2.0
                0.0  1.0  4.0  0.0  4.0
                1.0  1.0  0.0  2.0  0.0
                2.0  4.0  1.0  0.0  3.0
            ], 5, 5, 1, 1),

            dx_meanpool = reshape([
                1.0  1.0  1.0  1.0  1.0
                1.0  1.0  1.0  1.0  1.0
                1.0  1.0  1.0  1.0  1.0
                1.0  1.0  1.0  1.0  1.0
                1.0  1.0  1.0  1.0  1.0
            ], 5, 5, 1, 1)),
        "k3s1p1" => (size = (3, 3),
            stride = 1,
            pad = 1,

            x = reshape([
                0.0299635  0.233456  0.596161   0.161514  0.0094027
                0.389984   0.235158  0.579525   0.301893  0.561358
                0.0830242  0.483759  0.914904   0.253871  0.820061
                0.425287   0.53451   0.0405225  0.729861  0.403925
                0.473724   0.571418  0.558427   0.552183  0.561624
            ], 5, 5, 1, 1),

            dx_maxpool = reshape([
                0.0  0.0  3.0  0.0  0.0
                1.0  0.0  0.0  0.0  1.0
                0.0  1.0  9.0  0.0  3.0
                0.0  1.0  0.0  3.0  0.0
                0.0  3.0  0.0  0.0  0.0
            ], 5, 5, 1, 1),

            dx_meanpool = reshape([
                0.444444  0.666667  0.666667  0.666667  0.444444
                0.666667  1.0       1.0       1.0       0.666667
                0.666667  1.0       1.0       1.0       0.666667
                0.666667  1.0       1.0       1.0       0.666667
                0.444444  0.666667  0.666667  0.666667  0.444444
            ], 5, 5, 1, 1)),
        "k3s2p1" => (size = (3, 3),
            stride = 2,
            pad = 1,

            x = reshape([
                0.0299635  0.233456  0.596161   0.161514  0.0094027
                0.389984   0.235158  0.579525   0.301893  0.561358
                0.0830242  0.483759  0.914904   0.253871  0.820061
                0.425287   0.53451   0.0405225  0.729861  0.403925
                0.473724   0.571418  0.558427   0.552183  0.561624
            ], 5, 5, 1, 1),

            dx_maxpool = reshape([
                0.0  0.0  1.0  0.0  0.0
                1.0  0.0  0.0  0.0  1.0
                0.0  0.0  1.0  0.0  1.0
                0.0  1.0  0.0  2.0  0.0
                0.0  1.0  0.0  0.0  0.0
            ], 5, 5, 1, 1),

            dx_meanpool = reshape([
                0.111111  0.222222  0.111111  0.222222  0.111111
                0.222222  0.444444  0.222222  0.444444  0.222222
                0.111111  0.222222  0.111111  0.222222  0.111111
                0.222222  0.444444  0.222222  0.444444  0.222222
                0.111111  0.222222  0.111111  0.222222  0.111111
            ], 5, 5, 1, 1))
    ),
    "rank3" => Dict(
        # kernel size 2, stride 1, pad 0
        "k2s1p0" => (size = (2, 2, 2),
            stride = 1,
            pad = 0,

            x = reshape(cat([
                    0.82584   0.416818  0.92668   0.471931
                    0.798798  0.131608  0.344556  0.79681
                    0.716898  0.320672  0.24453   0.288568
                    0.261484  0.258469  0.121916  0.0685961
                ],
                [
                    0.73934   0.16631    0.525109   0.0223458
                    0.164918  0.790875   0.444085   0.469671
                    0.116848  0.359845   0.0653075  0.804886
                    0.525431  0.0402844  0.846814   0.84876
                ],
                [
                    0.709245  0.325828  0.715952  0.719116
                    0.576722  0.405659  0.770104  0.259131
                    0.640221  0.28811   0.129229  0.97571
                    0.953795  0.1316    0.94538   0.705337
                ],dims=3), 4,4,3,1,1),

            dx_maxpool = reshape(cat([
                     1.0  0.0  2.0  0.0
                     1.0  0.0  0.0  0.0
                     1.0  0.0  0.0  0.0
                     0.0  0.0  0.0  0.0
                ],
                [
                     0.0  0.0  0.0  0.0
                     0.0  5.0  0.0  0.0
                     0.0  0.0  0.0  1.0
                     0.0  0.0  1.0  1.0
                ],
                [
                     0.0  0.0  0.0  0.0
                     0.0  0.0  1.0  0.0
                     0.0  0.0  0.0  2.0
                     1.0  0.0  1.0  0.0
                ],dims=3), 4,4,3,1,1),

            dx_meanpool = reshape(cat([
                     0.125  0.25  0.25  0.125
                     0.25   0.5   0.5   0.25
                     0.25   0.5   0.5   0.25
                     0.125  0.25  0.25  0.125
                ],
                [
                     0.25  0.5  0.5  0.25
                     0.5   1.0  1.0  0.5
                     0.5   1.0  1.0  0.5
                     0.25  0.5  0.5  0.25
                ],
                [
                     0.125  0.25  0.25  0.125
                     0.25   0.5   0.5   0.25
                     0.25   0.5   0.5   0.25
                     0.125  0.25  0.25  0.125
                ],dims=3), 4,4,3,1,1)),
        "k2s1p1" => (size = (2, 2, 2),
            stride = 1,
            pad = 1,

            x = reshape(cat([
                    0.82584   0.416818  0.92668   0.471931
                    0.798798  0.131608  0.344556  0.79681
                    0.716898  0.320672  0.24453   0.288568
                    0.261484  0.258469  0.121916  0.0685961
                ],
                [
                    0.73934   0.16631    0.525109   0.0223458
                    0.164918  0.790875   0.444085   0.469671
                    0.116848  0.359845   0.0653075  0.804886
                    0.525431  0.0402844  0.846814   0.84876
                ],
                [
                    0.709245  0.325828  0.715952  0.719116
                    0.576722  0.405659  0.770104  0.259131
                    0.640221  0.28811   0.129229  0.97571
                    0.953795  0.1316    0.94538   0.705337
                ],dims=3), 4,4,3,1,1),

            dx_maxpool = reshape(cat([
                     8.0  0.0  8.0  2.0
                     4.0  0.0  1.0  4.0
                     4.0  1.0  0.0  2.0
                     2.0  1.0  1.0  1.0
                ],
                [
                     3.0  0.0  0.0  0.0
                     0.0  5.0  0.0  0.0
                     0.0  0.0  0.0  2.0
                     2.0  0.0  2.0  5.0
                ],
                [
                     4.0  0.0  2.0  6.0
                     0.0  0.0  4.0  0.0
                     3.0  0.0  0.0  8.0
                     8.0  0.0  6.0  1.0
                ],dims=3), 4,4,3,1,1),

            dx_meanpool = reshape(cat([
                     1.0  1.0  1.0  1.0
                     1.0  1.0  1.0  1.0
                     1.0  1.0  1.0  1.0
                     1.0  1.0  1.0  1.0
                ],
                [
                     1.0  1.0  1.0  1.0
                     1.0  1.0  1.0  1.0
                     1.0  1.0  1.0  1.0
                     1.0  1.0  1.0  1.0
                ],
                [
                     1.0  1.0  1.0  1.0
                     1.0  1.0  1.0  1.0
                     1.0  1.0  1.0  1.0
                     1.0  1.0  1.0  1.0
                ],dims=3), 4,4,3,1,1)),
        "k3s1p1" => (size = (3, 3, 2),
            stride = 1,
            pad = 1,

            x = reshape(cat([
                    0.82584   0.416818  0.92668   0.471931
                    0.798798  0.131608  0.344556  0.79681
                    0.716898  0.320672  0.24453   0.288568
                    0.261484  0.258469  0.121916  0.0685961
                ],
                [
                    0.73934   0.16631    0.525109   0.0223458
                    0.164918  0.790875   0.444085   0.469671
                    0.116848  0.359845   0.0653075  0.804886
                    0.525431  0.0402844  0.846814   0.84876
                ],
                [
                    0.709245  0.325828  0.715952  0.719116
                    0.576722  0.405659  0.770104  0.259131
                    0.640221  0.28811   0.129229  0.97571
                    0.953795  0.1316    0.94538   0.705337
                ],dims=3), 4,4,3,1,1),

            dx_maxpool = reshape(cat([
                     4.0  0.0  12.0  0.0
                     3.0  0.0   0.0  2.0
                     3.0  1.0   0.0  1.0
                     0.0  0.0   0.0  0.0
                ],
                [
                     0.0  0.0  0.0  0.0
                     0.0  5.0  0.0  0.0
                     0.0  0.0  0.0  0.0
                     0.0  0.0  2.0  4.0
                ],
                [
                     2.0  0.0  0.0   0.0
                     0.0  0.0  5.0   0.0
                     0.0  0.0  0.0  12.0
                     8.0  0.0  0.0   0.0
                ],dims=3), 4,4,3,1,1),

            dx_meanpool = reshape(cat([
                     0.444444  0.666667  0.666667  0.444444
                     0.666667  1.0       1.0       0.666667
                     0.666667  1.0       1.0       0.666667
                     0.444444  0.666667  0.666667  0.444444
                ],
                [
                     0.444444  0.666667  0.666667  0.444444
                     0.666667  1.0       1.0       0.666667
                     0.666667  1.0       1.0       0.666667
                     0.444444  0.666667  0.666667  0.444444
                ],
                [
                     0.444444  0.666667  0.666667  0.444444
                     0.666667  1.0       1.0       0.666667
                     0.666667  1.0       1.0       0.666667
                     0.444444  0.666667  0.666667  0.444444
                ],dims=3), 4,4,3,1,1)),
        "k3s2p1" => (size = (3, 3, 2),
            stride = 2,
            pad = 1,

            x = reshape(cat([
                    0.82584   0.416818  0.92668   0.471931
                    0.798798  0.131608  0.344556  0.79681
                    0.716898  0.320672  0.24453   0.288568
                    0.261484  0.258469  0.121916  0.0685961
                ],
                [
                    0.73934   0.16631    0.525109   0.0223458
                    0.164918  0.790875   0.444085   0.469671
                    0.116848  0.359845   0.0653075  0.804886
                    0.525431  0.0402844  0.846814   0.84876
                ],
                [
                    0.709245  0.325828  0.715952  0.719116
                    0.576722  0.405659  0.770104  0.259131
                    0.640221  0.28811   0.129229  0.97571
                    0.953795  0.1316    0.94538   0.705337
                ],dims=3), 4,4,3,1,1),

            dx_maxpool = reshape(cat([
                     1.0  0.0  1.0  0.0
                     1.0  0.0  0.0  1.0
                     0.0  0.0  0.0  0.0
                     0.0  0.0  0.0  0.0
                ],
                [
                     0.0  0.0  0.0  0.0
                     0.0  2.0  0.0  0.0
                     0.0  0.0  0.0  0.0
                     0.0  0.0  0.0  0.0
                ],
                [
                     0.0  0.0  0.0  0.0
                     0.0  0.0  0.0  0.0
                     0.0  0.0  0.0  1.0
                     1.0  0.0  0.0  0.0
                ],dims=3), 4,4,3,1,1),

            dx_meanpool = reshape(cat([
                     0.0555556  0.111111  0.0555556  0.0555556
                     0.111111   0.222222  0.111111   0.111111
                     0.0555556  0.111111  0.0555556  0.0555556
                     0.0555556  0.111111  0.0555556  0.0555556
                ],
                [
                     0.0555556  0.111111  0.0555556  0.0555556
                     0.111111   0.222222  0.111111   0.111111
                     0.0555556  0.111111  0.0555556  0.0555556
                     0.0555556  0.111111  0.0555556  0.0555556
                ],
                [
                     0.0555556  0.111111  0.0555556  0.0555556
                     0.111111   0.222222  0.111111   0.111111
                     0.0555556  0.111111  0.0555556  0.0555556
                     0.0555556  0.111111  0.0555556  0.0555556
                ],dims=3), 4,4,3,1,1))
    )
)


@testset "more maxpool and meanpool tests" begin
    # issue #205
    function check(config, T)
        # CHECK DEFAULT
        pdims = PoolDims(config.x, config.size; stride=config.stride, padding=config.pad)
        x = T.(config.x)
        y_maxpool = NNlib.maxpool(x, pdims)
        y_meanpool = NNlib.meanpool(x, pdims)
        dy = ones(T, size(y_maxpool)...) # size(y_maxpool) == size(y_meanpool)
        @test isapprox(config.dx_maxpool, NNlib.∇maxpool(dy, y_maxpool, x, pdims), rtol=1e-5)
        @test isapprox(config.dx_meanpool, NNlib.∇meanpool(dy, y_meanpool, x, pdims), rtol=1e-5)
        # CHECK DIRECT
        y_maxpool_dir = NNlib.maxpool_direct(x, pdims)
        y_meanpool_dir = NNlib.meanpool_direct(x, pdims)
        @test y_maxpool_dir ≈ y_maxpool  atol = 1e-6
        @test isapprox(config.dx_maxpool, NNlib.∇maxpool_direct(dy, y_maxpool_dir, x, pdims), rtol=1e-5)
        @test isapprox(config.dx_meanpool, NNlib.∇meanpool_direct(dy, y_meanpool_dir, x, pdims), rtol=1e-5)

        # CHECK NNPACK
        if NNlib.is_nnpack_available() && T == Float32
            if NNlib.nnpack_supported_operation(pdims)
                y_maxpool_nnp = NNlib.maxpool_nnpack(x, pdims)
                @test y_maxpool_nnp ≈ y_maxpool  atol = 1e-6
                # NNPACK maxpool gradient still missing
                # @test isapprox(config.dx_maxpool, NNlib.∇maxpool_nnpack(dy, y_maxpool_nnp, config.x, pdims), rtol=1e-5)
            end
        end
    end

    for (rank_name, config_dict) in maxpool_answer_nature
        for (setting_name, config) in config_dict
            for T in (Float32, Float64)
                check(config, T)
            end
        end
    end

    # issue 210
    x, k = rand(Float32, 5, 2, 1, 3), (2, 1)
    pdims1 = NNlib.PoolDims(x, k, padding=1, stride=1)
    pdims2 = NNlib.PoolDims(x, k, padding=(1, 0, 0, 0), stride=1)
    @test maxpool(x, pdims1) isa Array{Float32,4}
    @test maxpool(x, pdims2) isa Array{Float32,4}

    # issue #229
    x = ones(Float32, 4, 4, 1, 1) .* -1
    pool = meanpool(x, PoolDims(x, 2, padding=1))
    valid = reshape([
    -0.25,  -0.5,  -0.25,
    -0.5,   -1.0,  -0.5,
    -0.25,  -0.5,  -0.25], (3, 3, 1, 1))
    @test all(pool .== valid)

    # if NNlib.is_nnpack_available()
    #     if NNlib.nnpack_supported_operation(pdims1)
    #         @test NNlib.maxpool_nnpack(x, pdims1) isa Array{Float32, 4}
    #     end
    #     if NNlib.nnpack_supported_operation(pdims2)
    #         print("you should not see this")
    #         @test NNlib.maxpool_nnpack(x, pdims2) isa Array{Float32, 4}
    #     end
    # end
end

@testset "AutoDiff: spatial_rank=$spatial_rank" for spatial_rank in (1, 2)
  x = rand(rng, repeat([10], spatial_rank)..., 3, 2)
  pdims = PoolDims(x, 2)
<<<<<<< HEAD
  gradtest(x -> maxpool(x, pdims), x, broken=spatial_rank <= 0) # was <= 2 before
  gradtest(x -> meanpool(x, pdims), x)
  gradtest(x -> sum(maxpool(x, pdims)), x, broken=spatial_rank == 0)  # was == 2 before
=======
  gradtest(x -> maxpool(x, pdims), x; skip = spatial_rank==2)
  gradtest(x -> meanpool(x, pdims), x)
  gradtest(x -> sum(maxpool(x, pdims)), x, skip = spatial_rank==2)
>>>>>>> d9aaaf7a
  gradtest(x -> sum(meanpool(x, pdims)), x)

  #https://github.com/FluxML/NNlib.jl/issues/188
  k = ntuple(_ -> 2, spatial_rank)  # Kernel size of pool in ntuple format
<<<<<<< HEAD
  gradtest(x -> maxpool(x, k), x, broken=spatial_rank <= 0) # was <= 2 before
  gradtest(x -> meanpool(x, k), x)
  gradtest(x -> sum(maxpool(x, k)), x, broken=spatial_rank == 0) # was == 2 before
=======
  gradtest(x -> maxpool(x, k), x; skip = spatial_rank==2)
  gradtest(x -> meanpool(x, k), x)
  gradtest(x -> sum(maxpool(x, k)), x, skip = spatial_rank==2)
>>>>>>> d9aaaf7a
  gradtest(x -> sum(meanpool(x, k)), x)
end<|MERGE_RESOLUTION|>--- conflicted
+++ resolved
@@ -813,27 +813,15 @@
 @testset "AutoDiff: spatial_rank=$spatial_rank" for spatial_rank in (1, 2)
   x = rand(rng, repeat([10], spatial_rank)..., 3, 2)
   pdims = PoolDims(x, 2)
-<<<<<<< HEAD
-  gradtest(x -> maxpool(x, pdims), x, broken=spatial_rank <= 0) # was <= 2 before
-  gradtest(x -> meanpool(x, pdims), x)
-  gradtest(x -> sum(maxpool(x, pdims)), x, broken=spatial_rank == 0)  # was == 2 before
-=======
   gradtest(x -> maxpool(x, pdims), x; skip = spatial_rank==2)
   gradtest(x -> meanpool(x, pdims), x)
   gradtest(x -> sum(maxpool(x, pdims)), x, skip = spatial_rank==2)
->>>>>>> d9aaaf7a
   gradtest(x -> sum(meanpool(x, pdims)), x)
 
   #https://github.com/FluxML/NNlib.jl/issues/188
   k = ntuple(_ -> 2, spatial_rank)  # Kernel size of pool in ntuple format
-<<<<<<< HEAD
-  gradtest(x -> maxpool(x, k), x, broken=spatial_rank <= 0) # was <= 2 before
-  gradtest(x -> meanpool(x, k), x)
-  gradtest(x -> sum(maxpool(x, k)), x, broken=spatial_rank == 0) # was == 2 before
-=======
   gradtest(x -> maxpool(x, k), x; skip = spatial_rank==2)
   gradtest(x -> meanpool(x, k), x)
   gradtest(x -> sum(maxpool(x, k)), x, skip = spatial_rank==2)
->>>>>>> d9aaaf7a
   gradtest(x -> sum(meanpool(x, k)), x)
 end