using NNlib, Test

ACTIVATION_FUNCTIONS = [σ, relu, leakyrelu, elu, gelu, swish, selu, softplus, softsign];

function test_value_float_precision_preserving(a)
    @testset "$(a): " begin
        for T in [Float32, Float64]
            for val in [-10, -1, 0, 1, 10]
                val = @inferred a(T(val))
                @test typeof(val) == T
            end
        end
    end
end

function test_value_int_input_forces_float64(a)
    @testset "$(a): " begin
        for T in [Int32, Int64]
            for val in [-10, -1, 0, 1, 10]
                val = @inferred a(T(val))
                @test typeof(val) == Float64
            end
        end
    end
end

@testset "Activation Functions" begin
    @test σ(0.0) == 0.5
    @test relu(0.0) == 0.0
    @test leakyrelu(0.0) == 0.0
    @test elu(0.0) == 0.0
    @test gelu(0.0) == 0.0
    @test swish(0.0) == 0.0
    @test softplus(0.0) ≈ log(2.0)
    @test softplus(1e8) ≈ 1e8
    @test softplus(-1e8) ≈ 0.0
    @test softsign(0.0) == 0.0
    @test selu(0.0) == 0.0

    @test σ(1.0) == 1.0 / (1.0 + exp(-1.0))
    @test relu(1.0) == 1.0
    @test leakyrelu(1.0) == 1.0
    @test elu(1.0) == 1.0
    @test gelu(1.0) == 0.8411919906082768
    @test swish(1.0) == 1.0 / (1.0 + exp(-1.0))
    @test softplus(1.0) ≈ log(exp(1.0) + 1.0)
    @test softsign(1.0) == 0.5
    @test selu(1.0) == 1.0507009873554804934193349852946

    @test σ(-1.0) == 1.0 / (1.0 + exp(1.0))
    @test relu(-1.0) == 0.0
    @test leakyrelu(-1.0) == -0.01
    @test elu(-1.0) == exp(-1.0) - 1.0
    @test gelu(-1.0) == -0.15880800939172324
    @test swish(-1.0) == -1.0 / (1.0 + exp(1.0))
    @test softplus(-1.0) ≈ log(exp(-1.0) + 1.0)
    @test softsign(-1.0) == -0.5
    @test selu(-1.0) == 1.0507009873554804934193349852946 * 1.6732632423543772848170429916717 * (exp(-1.0) - 1.0)

    @testset "Float inference" begin
        test_value_float_precision_preserving.(ACTIVATION_FUNCTIONS)
    end

<<<<<<< HEAD
  @testset "Array input" begin
    x = rand(5)
    for a in ACTIVATION_FUNCTIONS
      @test_throws ErrorException a(x)
    end
  end
=======
    @testset "Test Integer64 and Integer32 inputs will force Float64 outputs" begin
        test_value_int_input_forces_float64.(filter(x -> x != relu, ACTIVATION_FUNCTIONS))
>>>>>>> ed4fe9a0

        @testset "relu: " begin
            # relu doesn't have to force floating point outputs
            @test typeof(relu(Int64(1))) == Int64
            @test typeof(relu(Int32(1))) == Int32
        end
    end

    @testset "softmax" begin
        xs = rand(5,5)
        @test all(sum(softmax(xs), dims = 1) .≈ 1)
        @test sum(softmax(vec(xs))) ≈ 1

        xs = [-100_000, -100_000.]
        @test softmax(xs) ≈ [0.5, 0.5]
        @test logsoftmax(xs) ≈ log.([0.5, 0.5])

        xs = rand(5)
        @test softmax(xs) ≈ exp.(xs) ./ sum(exp.(xs))
        @test logsoftmax(xs) ≈ log.(softmax(xs))

        xs = Float32[1, 2, 3000.]
        @test logsoftmax(xs) ≈ [-2999, -2998, 0]

        xs = Float32[1 2 3; 1000 2000 3000]
        @test logsoftmax(xs) ≈ [-999 -1998 -2997; 0 0 0.]

        @test NNlib.∇logsoftmax(ones(size(xs)), xs) ≈ zeros(Float32, size(xs))
        @test NNlib.∇softmax(ones(size(xs)), xs) ≈ zeros(Float32, size(xs))

        # These values precalculated using PyTorch's nn.LogSoftmax
        xs = [
            -0.238639  0.748142 -0.283194 -0.525461 -1.5348   -0.797842;
             0.690384  0.211427  0.254794 -0.213572 -0.314174 -0.372663;
            -1.146370 -0.577988  0.718952  0.919720 -0.620773  0.929977
        ]
        ys = [
            0.237703 -0.621474 0.448193 0.546047 0.564185 0.632273;
            -0.930163 0.0519798 0.0549979 0.3799 -0.477112 0.437428;
            0.69246 0.569494 -0.503191 -0.925947 -0.0870738 -1.0697
        ]
        @test isapprox(NNlib.∇logsoftmax(ones(size(xs)), xs), ys; rtol = 1e-6)
        @test isapprox(NNlib.∇softmax(ones(size(xs)), xs), zeros(size(xs)); atol = 1e-6)
    end

    @testset "elu" begin
        @test elu(42) == 42
        @test elu(42.) == 42.

        @test elu(-4) ≈ (exp(-4) - 1)
    end

    @test leakyrelu( 0.4,0.3) ≈  0.4
    @test leakyrelu(-0.4,0.3) ≈ -0.12

    @testset "logsigmoid" begin
        xs = randn(10,10)
        @test logsigmoid.(xs) ≈ log.(sigmoid.(xs))
        for T in [:Float32, :Float64]
            @eval @test logsigmoid.($T[-100_000, 100_000.]) ≈ $T[-100_000, 0.]
        end
    end
end<|MERGE_RESOLUTION|>--- conflicted
+++ resolved
@@ -61,17 +61,15 @@
         test_value_float_precision_preserving.(ACTIVATION_FUNCTIONS)
     end
 
-<<<<<<< HEAD
-  @testset "Array input" begin
-    x = rand(5)
-    for a in ACTIVATION_FUNCTIONS
-      @test_throws ErrorException a(x)
+    @testset "Array input" begin
+        x = rand(5)
+        for a in ACTIVATION_FUNCTIONS
+            @test_throws ErrorException a(x)
+        end
     end
-  end
-=======
+
     @testset "Test Integer64 and Integer32 inputs will force Float64 outputs" begin
         test_value_int_input_forces_float64.(filter(x -> x != relu, ACTIVATION_FUNCTIONS))
->>>>>>> ed4fe9a0
 
         @testset "relu: " begin
             # relu doesn't have to force floating point outputs
