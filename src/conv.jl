Dims{N} = NTuple{N,Integer}

include("impl/pool.jl")
include("impl/conv.jl")

# Convolutions

function cdims(x::NTuple{N}, w::NTuple{N}, pad, stride) where N
  ntuple(Val(N)) do i
    if i < N-1
      1 + div(x[i] - w[i] + 2*pad[i], stride[i])
    elseif i == N-1
      w[N]
    else # i == N
      x[N]
    end
  end
end


# Conv Transpose dims

function ctdims(x::NTuple{N}, w::NTuple{N}, pad, stride, dilation) where N
  ntuple(Val(N)) do i
    if i < N-1
      (x[i] - 1) * stride[i] + dilation[i] * (w[i] - 1) - 2*pad[i] + 1
    elseif i == N-1
      w[N-1]
    else # i == N
      x[N]
    end
  end
end


# Kernel dims

function wdims(x::NTuple{N}, y::NTuple{N}, pad, stride, dilation) where N
  ntuple(Val(N)) do i
    if i < N-1
      1 + div((1 - y[i]) * stride[i] + x[i] + 2pad[i] - 1, dilation[i])
    elseif i == N-1
      x[i]
    else # i == N
      y[i-1]
    end
  end
end

# Interface

head(x) = reverse(Base.tail(reverse(x)))
padtuple(x::Tuple,p::Integer) = map(_->p, head(head(x)))
padtuple(x::Tuple,p::Tuple) = p
padtuple(x::AbstractArray,p) = padtuple(size(x),p)

<<<<<<< HEAD
function conv(x::AbstractArray, w::AbstractArray; pad = 0, stride = 1, dilation = 1) 
=======
function conv(x::A, w::A; size=nothing, pad = 0, stride = 1, dilation = 1) where A<:AbstractArray
>>>>>>> a470e99b
  pad_, stride_ = padtuple(x, pad), padtuple(x, stride)
  if size === nothing
    size = cdims(Base.size(x), dilation_dims(w, dilation), pad_, stride_)
  end
  conv!(similar(x, size), x, w, pad = pad_, stride = stride_, dilation = dilation)
end

function crosscor(x::A, w::A; size=nothing, pad = 0, stride = 1, dilation = 1) where A<:AbstractArray
  pad_, stride_ = padtuple(x, pad), padtuple(x, stride)
  if size === nothing
    size = cdims(Base.size(x), dilation_dims(w, dilation), pad_, stride_)
  end
  crosscor!(similar(x, size), x, w, pad = pad_, stride = stride_, dilation = dilation)
end

<<<<<<< HEAD
∇conv_data(dy::AbstractArray, x::AbstractArray, w::AbstractArray; pad = 0, stride = 1, dilation = 1, flipkernel = 0) =
  ∇conv_data!(zero(x), dy, x, w; pad = pad, stride = stride, dilation = dilation, flipkernel=flipkernel)

∇conv_filter(dy::AbstractArray, x::AbstractArray, w::AbstractArray; pad = 0, stride = 1, dilation = 1, flipkernel=0) =
  ∇conv_filter!(zero(w), dy, x, w; pad = pad, stride = stride, dilation = dilation, flipkernel=flipkernel)
=======
function ∇conv_data(dy::A, w::A; size=nothing, pad = 0, stride = 1, dilation = 1, flipkernel = 0) where A<:AbstractArray
  pad_, stride_, dilation_ = padtuple(dy, pad), padtuple(dy, stride), padtuple(dy, dilation)
  if size === nothing
    size = ctdims(Base.size(dy), Base.size(w), pad_, stride_, dilation_)
  end
  ∇conv_data!(similar(dy, size), dy, w, pad = pad_, stride = stride_, dilation = dilation_, flipkernel=flipkernel)
end

function ∇conv_filter(dy::A, x::A; size = nothing, pad = 0, stride = 1, dilation = 1, flipkernel=0) where A<:AbstractArray
  pad_, stride_, dilation_ = padtuple(dy, pad), padtuple(dy, stride), padtuple(dy, dilation)
  if size === nothing
    size = wdims(Base.size(x), Base.size(dy), pad_, stride_, dilation_)
  end
  ∇conv_filter!(zero(similar(dy, size)), dy, x; pad = pad, stride = stride, dilation = dilation, flipkernel=flipkernel)
end
>>>>>>> a470e99b

# N-D dispatch

function conv!(y::AbstractArray{T,3}, x::AbstractArray{T,3}, w::AbstractArray{T,3};
               pad = 0, stride = 1, dilation = 1, flipkernel =0) where T
    args = map(x -> reshape(x, size(x,1),1,size(x,2),size(x,3)), (y, x, w))
    conv!(args..., pad = (pad...,0), stride = (stride...,1), dilation = (dilation...,1), flipkernel=flipkernel)
    return y
end

function crosscor!(y::AbstractArray, x::AbstractArray, w::AbstractArray;
               pad = 0, stride = 1, dilation = 1)
    conv!(y, x, w, pad=pad, stride=stride, dilation=dilation, flipkernel=1)
end

function ∇conv_filter!(dw::AbstractArray{T,3}, dy::AbstractArray{T,3}, x::AbstractArray{T,3};
                       pad = 0, stride = 1, dilation = 1, flipkernel=0) where T
    args = map(x -> reshape(x, size(x,1),1,size(x,2),size(x,3)), (dw, dy, x))
    ∇conv_filter!(args..., pad = (pad...,0), stride = (stride...,1), dilation = (dilation...,1), flipkernel=flipkernel)
    return dw
end

function ∇conv_data!(dx::AbstractArray{T,3}, dy::AbstractArray{T,3}, w::AbstractArray{T,3}; 
		     pad = 0, stride = 1, dilation = 1, flipkernel = 0) where T
    args = map(x -> reshape(x, size(x,1),1,size(x,2),size(x,3)), (dx, dy, w))
    ∇conv_data!(args..., pad = (pad...,0), stride = (stride...,1), dilation = (dilation..., 1), flipkernel = flipkernel)
    return dx
end

conv!(y::AbstractArray{T,4}, x::AbstractArray{T,4}, w::AbstractArray{T,4};
      pad = 0, stride = 1, dilation = 1, flipkernel=0) where T =
  conv2d!(y, x, w, padding = pad, stride = stride, dilation = dilation, mode=flipkernel)

∇conv_filter!(dw::AbstractArray{T,4}, dy::AbstractArray{T,4}, x::AbstractArray{T,4};
              pad = 0, stride = 1, dilation = 1, flipkernel=0) where T =
  conv2d_grad_w!(dw, x, dy, padding = pad, stride = stride, dilation = dilation, mode=flipkernel)

∇conv_data!(dx::AbstractArray{T,4}, dy::AbstractArray{T,4}, w::AbstractArray{T,4};
            pad = 0, stride = 1, dilation = 1, flipkernel=0) where T =
  conv2d_grad_x!(dx, w, dy, padding = pad, stride = stride, dilation = dilation, mode=flipkernel)

conv!(y::AbstractArray{T,5}, x::AbstractArray{T,5}, w::AbstractArray{T,5};
      pad = 0, stride = 1, dilation = 1, flipkernel=0) where T =
  conv3d!(y, x, w, padding = pad, stride = stride, dilation = dilation, mode=flipkernel)

∇conv_filter!(dw::AbstractArray{T,5}, dy::AbstractArray{T,5}, x::AbstractArray{T,5};
              pad = 0, stride = 1, dilation = 1, flipkernel=0) where T =
  conv3d_grad_w!(dw, x, dy, padding = pad, stride = stride, dilation = dilation, mode=flipkernel)

∇conv_data!(dx::AbstractArray{T,5}, dy::AbstractArray{T,5}, w::AbstractArray{T,5};
            pad = 0, stride = 1, dilation = 1, flipkernel=0) where T =
  conv3d_grad_x!(dx, w, dy, padding = pad, stride = stride, dilation = dilation, mode=flipkernel)

  # Depthwise Conv

function dcdims(x::NTuple{4,Int}, w::NTuple{4,Int}, pad, stride)
  ((x[1] + 2 * pad[1] - w[1])÷stride[1] + 1,(x[2] + 2 * pad[2] - w[2])÷stride[2] + 1,w[3]*w[4],x[4])
end

function depthwiseconv(x::AbstractArray, w::AbstractArray; pad = 0, stride = 1) 
  pad_, stride_ = padtuple(x, pad), padtuple(x, stride)
  depthwiseconv!(similar(x, dcdims(size(x), size(w), pad_, stride_)), x, w, pad = pad_, stride = stride_)
end

function depthwisecrosscor(x::A, w::A; pad = 0, stride = 1) where A<:AbstractArray
  pad_, stride_ = padtuple(x, pad), padtuple(x, stride)
  depthwisecrosscor!(similar(x, dcdims(size(x), size(w), pad_, stride_)), x, w, pad = pad_, stride = stride_)
end

depthwiseconv!(y::AbstractArray{T,4}, x::AbstractArray{T,4}, w::AbstractArray{T,4};
      pad = 0, stride = 1, flipkernel=0) where T =
  depthwiseconv2d!(y, x, w, padding = pad, stride = stride, mode= flipkernel)

depthwisecrosscor!(y::AbstractArray{T,4}, x::AbstractArray{T,4}, w::AbstractArray{T,4};
      pad = 0, stride = 1) where T =
  depthwiseconv!(y, x, w, pad = pad, stride = stride, flipkernel=1)

∇depthwiseconv_data(dy::AbstractArray, x::AbstractArray, w::AbstractArray; pad = 0, stride = 1, flipkernel=0) =
  ∇depthwiseconv_data!(zero(x), dy, x, w; pad = pad, stride = stride, flipkernel=flipkernel)

∇depthwiseconv_filter(dy::AbstractArray, x::AbstractArray, w::AbstractArray; pad = 0, stride = 1, flipkernel=0) =
  ∇depthwiseconv_filter!(zero(w), dy, x, w; pad = pad, stride = stride, flipkernel=flipkernel)

∇depthwiseconv_filter!(dw::AbstractArray{T,4}, dy::AbstractArray{T,4}, x::AbstractArray{T,4}, w::AbstractArray{T,4};
              pad = 0, stride = 1, flipkernel=0) where T =
  depthwiseconv2d_grad_w!(dw, x, w, dy, padding = pad, stride = stride, mode=flipkernel)

∇depthwiseconv_data!(dx::AbstractArray{T,4}, dy::AbstractArray{T,4}, x::AbstractArray{T,4}, w::AbstractArray{T,4};
            pad = 0, stride = 1, flipkernel=0) where T =
  depthwiseconv2d_grad_x!(dx, x, w, dy, padding = pad, stride = stride, mode=flipkernel)

# Pooling

function pdims(dims::Dims{N}, window, padding, stride) where N
  ntuple(Val(N)) do i
    if i < N-1
      1 + (dims[i] + 2*padding[i] - window[i])÷stride[i]
    else
      dims[i]
    end
  end
end

expand(::Type{Val{N}}, i::Integer) where N = ntuple(_ -> i, Val(N))
expand(::Type{Val{N}}, i::NTuple{N, Integer}) where N = i

# Interface

maxpool(x::AbstractArray, k; pad = map(_->0,k), stride = k) =
  maxpool!(similar(x, pdims(size(x), k, expand(Val{length(k)}, pad),
            expand(Val{length(k)}, stride))), x, k, pad = expand(Val{length(k)}, pad),
            stride = expand(Val{length(k)}, stride))

maxpool!(y::A, x::A, k; kw...) where A<:AbstractArray =
  maxpool_cpu!(y, x, k; kw...)

∇maxpool(dy::A, y::A, x::A, k; pad = map(_->0,k), stride = k) where A<:AbstractArray =
  ∇maxpool!(similar(x), dy, y, x, k, pad = expand(Val{length(k)}, pad),
            stride = expand(Val{length(k)}, stride))

∇maxpool!(dx::A, dy::A, y::A, x::A, k; kw...) where A<:AbstractArray =
  ∇maxpool_cpu!(dx, dy, y, x, k; kw...)

meanpool(x::AbstractArray, k; pad = map(_->0,k), stride = k) =
  meanpool!(similar(x, pdims(size(x), k, expand(Val{length(k)}, pad),
            expand(Val{length(k)}, stride))), x, k, pad = expand(Val{length(k)}, pad),
            stride = expand(Val{length(k)}, stride))

meanpool!(y::A, x::A, k; kw...) where A<:AbstractArray =
  meanpool_cpu!(y, x, k; kw...)

∇meanpool(dy::A, y::A, x::A, k; pad = map(_->0,k), stride = k) where A<:AbstractArray =
  ∇meanpool!(similar(x), dy, y, x, k, pad = expand(Val{length(k)}, pad),
            stride = expand(Val{length(k)}, stride))

∇meanpool!(dx::A, dy::A, y::A, x::A, k; kw...) where A<:AbstractArray =
  ∇meanpool_cpu!(dx, dy, y, x, k; kw...)

# N-D dispatch
# We use a separate function to avoid ambiguity issues
# (more specific array types vs. more specific dimensions)

maxpool_cpu!(y::A, x::A, k::Dims{2}; pad = (0,0), stride = k) where A<:AbstractArray{<:Real,4} =
  maxpool2d!(y, x, window = k, padding = pad, stride = stride)

∇maxpool_cpu!(dx::AbstractArray{<:Real,4}, dy::AbstractArray{<:Real,4}, y::AbstractArray{<:Real,4}, x::AbstractArray{<:Real,4},
              k::Dims{2}; pad = (0,0), stride = k) =
  maxpool2d_grad!(dx, dy, y, x,
                  window = k, padding = pad, stride = stride)

maxpool_cpu!(y::AbstractArray{<:Real,5}, x::AbstractArray{<:Real,5}, k::Dims{3}; pad = (0,0), stride = k) =
  maxpool3d!(y, x, window = k, padding = pad, stride = stride)

∇maxpool_cpu!(dx::AbstractArray{<:Real,5}, dy::AbstractArray{<:Real,5}, y::AbstractArray{<:Real,5}, x::AbstractArray{<:Real,5},
              k::Dims{3}; pad = (0,0), stride = k) =
  maxpool3d_grad!(dx, dy, y, x,
                  window = k, padding = pad, stride = stride)

meanpool_cpu!(y::AbstractArray{<:Real,4}, x::AbstractArray{<:Real,4}, k::Dims{2}; pad = (0,0), stride = k) =
  meanpool2d!(y, x, window = k, padding = pad, stride = stride)

∇meanpool_cpu!(dx::AbstractArray{<:Real,4}, dy::AbstractArray{<:Real,4}, y::AbstractArray{<:Real,4}, x::AbstractArray{<:Real,4},
              k::Dims{2}; pad = (0,0), stride = k) =
  meanpool2d_grad!(dx, dy, y, x,
                   window = k, padding = pad, stride = stride)

meanpool_cpu!(y::AbstractArray{<:Real,5}, x::AbstractArray{<:Real,5}, k::Dims{3}; pad = (0,0), stride = k) =
  meanpool3d!(y, x, window = k, padding = pad, stride = stride)

∇meanpool_cpu!(dx::AbstractArray{<:Real,5}, dy::AbstractArray{<:Real,5}, y::AbstractArray{<:Real,5}, x::AbstractArray{<:Real,5},
              k::Dims{3}; pad = (0,0), stride = k) =
  meanpool3d_grad!(dx, dy, y, x,
                   window = k, padding = pad, stride = stride)

# Deprecated

# 0.4.2
@deprecate ∇conv_data(dy::A, x::A, w::A; kw...) where A<:AbstractArray ∇conv_data(dy, w; size=size(x), kw...)
@deprecate ∇conv_filter(dy::A, x::A, w::A; kw...) where A<:AbstractArray ∇conv_filter(dy, x; size=size(w), kw...)<|MERGE_RESOLUTION|>--- conflicted
+++ resolved
@@ -54,11 +54,7 @@
 padtuple(x::Tuple,p::Tuple) = p
 padtuple(x::AbstractArray,p) = padtuple(size(x),p)
 
-<<<<<<< HEAD
-function conv(x::AbstractArray, w::AbstractArray; pad = 0, stride = 1, dilation = 1) 
-=======
-function conv(x::A, w::A; size=nothing, pad = 0, stride = 1, dilation = 1) where A<:AbstractArray
->>>>>>> a470e99b
+function conv(x::AbstractArray, w::AbstractArray; size=nothing, pad = 0, stride = 1, dilation = 1)
   pad_, stride_ = padtuple(x, pad), padtuple(x, stride)
   if size === nothing
     size = cdims(Base.size(x), dilation_dims(w, dilation), pad_, stride_)
@@ -74,14 +70,7 @@
   crosscor!(similar(x, size), x, w, pad = pad_, stride = stride_, dilation = dilation)
 end
 
-<<<<<<< HEAD
-∇conv_data(dy::AbstractArray, x::AbstractArray, w::AbstractArray; pad = 0, stride = 1, dilation = 1, flipkernel = 0) =
-  ∇conv_data!(zero(x), dy, x, w; pad = pad, stride = stride, dilation = dilation, flipkernel=flipkernel)
-
-∇conv_filter(dy::AbstractArray, x::AbstractArray, w::AbstractArray; pad = 0, stride = 1, dilation = 1, flipkernel=0) =
-  ∇conv_filter!(zero(w), dy, x, w; pad = pad, stride = stride, dilation = dilation, flipkernel=flipkernel)
-=======
-function ∇conv_data(dy::A, w::A; size=nothing, pad = 0, stride = 1, dilation = 1, flipkernel = 0) where A<:AbstractArray
+function ∇conv_data(dy::AbstractArray, w::AbstractArray; size=nothing, pad = 0, stride = 1, dilation = 1, flipkernel = 0)
   pad_, stride_, dilation_ = padtuple(dy, pad), padtuple(dy, stride), padtuple(dy, dilation)
   if size === nothing
     size = ctdims(Base.size(dy), Base.size(w), pad_, stride_, dilation_)
@@ -89,14 +78,13 @@
   ∇conv_data!(similar(dy, size), dy, w, pad = pad_, stride = stride_, dilation = dilation_, flipkernel=flipkernel)
 end
 
-function ∇conv_filter(dy::A, x::A; size = nothing, pad = 0, stride = 1, dilation = 1, flipkernel=0) where A<:AbstractArray
+function ∇conv_filter(dy::AbstractArray, x::AbstractArray; size = nothing, pad = 0, stride = 1, dilation = 1, flipkernel=0)
   pad_, stride_, dilation_ = padtuple(dy, pad), padtuple(dy, stride), padtuple(dy, dilation)
   if size === nothing
     size = wdims(Base.size(x), Base.size(dy), pad_, stride_, dilation_)
   end
   ∇conv_filter!(zero(similar(dy, size)), dy, x; pad = pad, stride = stride, dilation = dilation, flipkernel=flipkernel)
 end
->>>>>>> a470e99b
 
 # N-D dispatch
 
