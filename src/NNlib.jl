module NNlib
using Pkg
using Requires
<<<<<<< HEAD
using NNPACK_jll
=======
using LoopVectorization
using Requires
>>>>>>> b409c616

# Include APIs
include("dim_helpers.jl")

is_nnpack_available() = false
  
@init @require NNPACK_jll="a6bfbf70-4841-5cb9-aa18-3a8ad3c413ee"  begin
  if isdefined(NNPACK_jll, :libnnpack)
    include("nnpack/NNPACK.jl")
  else
    @warn "NNPACK not available for your platform: " *
          "$( Pkg.BinaryPlatforms.platform_name(Pkg.BinaryPlatforms.platform_key_abi()))" *
          "($( Pkg.BinaryPlatforms.triplet(Pkg.BinaryPlatforms.platform_key_abi())))
          You will be able to use only the default Julia NNlib backend"
  end
end

include("activation.jl")
include("softmax.jl")
include("batched/batchedmul.jl")
include("gemm.jl")
include("conv.jl")
include("pooling.jl")

## Include implementations
include("impl/padding_edges.jl")

# Direct implementations of convolutional and depthwise-convolutional algorithms
include("impl/conv_direct.jl")
include("impl/depthwiseconv_direct.jl")
# im2col implementations of convolutional and depthwise-convolutional algorithms
include("impl/conv_im2col.jl")
include("impl/depthwiseconv_im2col.jl")

# Direct implementations of pooling
include("impl/pooling_direct.jl")

end # module NNlib<|MERGE_RESOLUTION|>--- conflicted
+++ resolved
@@ -1,12 +1,6 @@
 module NNlib
 using Pkg
 using Requires
-<<<<<<< HEAD
-using NNPACK_jll
-=======
-using LoopVectorization
-using Requires
->>>>>>> b409c616
 
 # Include APIs
 include("dim_helpers.jl")
